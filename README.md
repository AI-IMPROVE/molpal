--- conflicted
+++ resolved
@@ -132,11 +132,7 @@
 
 ## Reproducing Experimental Results
 ### Generating data
-<<<<<<< HEAD
-The data used in the original MolPAL publication were generated using the configuration files located in [`examples/config`](./examples/config/) folder. The AmpC data was too large to include in this repo, but it may be downloaded from [here](https://figshare.com/articles/AmpC_screen_table_csv_gz/7359626). For more details on analyzing the data and generating the figures see the [notebooks folder](./notebooks/).
-=======
 The data used in the original publication were generated using the configuration files located in [`examples/config`](./examples/config/) folder. The AmpC data was too large to include in this repo, but it may be downloaded from [here](https://figshare.com/articles/AmpC_screen_table_csv_gz/7359626). **For more details on analyzing the data and generating the figures see the [notebooks folder](./notebooks/).**
->>>>>>> 78b88212
 
 ### Timing
 the following timings used Intel Xeon 6230 CPUs and Nvidia GeForce RTX 2080 TI GPUs
