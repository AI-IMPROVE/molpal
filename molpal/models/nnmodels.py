--- conflicted
+++ resolved
@@ -2,17 +2,8 @@
 underlying model"""
 from functools import partial
 import json
-<<<<<<< HEAD
-import math
 from pathlib import Path
 from typing import Callable, Iterable, List, NoReturn, Optional, Sequence, Tuple, TypeVar
-
-# os.environ["TF_CPP_MIN_LOG_LEVEL"] = "3"  # FATAL
-# logging.getLogger("tensorflow").setLevel(logging.ERROR)
-=======
-from pathlib import Path
-from typing import Callable, Iterable, List, NoReturn, Optional, Sequence, Tuple, TypeVar
->>>>>>> 05a5aa29
 
 import numpy as np
 from numpy import ndarray
@@ -26,11 +17,7 @@
 
 T = TypeVar("T")
 T_feat = TypeVar("T_feat")
-<<<<<<< HEAD
-
-=======
 Dataset = tf.data.Dataset
->>>>>>> 05a5aa29
 
 
 def mve_loss(y_true, y_pred):
@@ -38,13 +25,7 @@
     var = tf.math.softplus(y_pred[:, 1])
 
     return tf.reduce_mean(
-<<<<<<< HEAD
-        tf.math.log(2 * math.pi) / 2 + tf.math.log(var) / 2 + (mu - y_true) ** 2 / (2 * var)
-=======
-        tf.math.log(2 * 3.141592) / 2
-        + tf.math.log(var) / 2
-        + tf.math.square(mu - y_true) / (2 * var)
->>>>>>> 05a5aa29
+        tf.math.log(2 * np.pi) / 2 + tf.math.log(var) / 2 + (mu - y_true) ** 2 / (2 * var)
     )
 
 
@@ -121,12 +102,6 @@
         dropout_at_predict = uncertainty == "dropout"
         output_size = 2 * num_tasks if self.uncertainty else num_tasks
 
-<<<<<<< HEAD
-        dropout_at_predict = uncertainty == "dropout"
-        output_size = 2 * num_tasks if self.uncertainty else num_tasks
-
-=======
->>>>>>> 05a5aa29
         inputs = keras.layers.Input(shape=(input_size,))
 
         hidden = inputs
@@ -316,11 +291,7 @@
         return self.model.predict(xs)[:, 0]
 
     def get_means_and_vars(self, xs: List) -> NoReturn:
-<<<<<<< HEAD
-        raise NotImplementedError("NNModel can't predict variances!")
-=======
         raise TypeError("NNModel can't predict variances!")
->>>>>>> 05a5aa29
 
     def save(self, path) -> str:
         return self.model.save(path)
@@ -356,22 +327,14 @@
     def __init__(
         self,
         input_size: int,
-<<<<<<< HEAD
         test_batch_size: Optional[int] = 8192,
-=======
-        test_batch_size: Optional[int] = 4096,
->>>>>>> 05a5aa29
         dropout: Optional[float] = 0.0,
         ensemble_size: int = 5,
         bootstrap_ensemble: Optional[bool] = False,
         model_seed: Optional[int] = None,
         **kwargs,
     ):
-<<<<<<< HEAD
         test_batch_size = test_batch_size or 8192
-=======
-        test_batch_size = test_batch_size or 4096
->>>>>>> 05a5aa29
         self.build_model = partial(
             NN,
             input_size=input_size,
@@ -410,36 +373,20 @@
         return all([model.train(xs, ys, featurizer) for model in self.models])
 
     def get_means(self, xs: Sequence) -> np.ndarray:
-<<<<<<< HEAD
         preds = np.zeros((len(self.models), len(xs)))
         for j, model in tqdm(
             enumerate(self.models), "ensemble prediction", leave=False, unit="model"
         ):
             preds[j] = model.predict(xs)[:, 0]
-=======
-        preds = np.zeros((len(xs), len(self.models)))
-        for j, model in tqdm(
-            enumerate(self.models), leave=False, desc="ensemble prediction", unit="model"
-        ):
-            preds[:, j] = model.predict(xs)[:, 0]
->>>>>>> 05a5aa29
 
         return np.mean(preds, 0)
 
     def get_means_and_vars(self, xs: Sequence) -> Tuple[np.ndarray, np.ndarray]:
-<<<<<<< HEAD
         preds = np.zeros((len(self.models), len(xs)))
         for j, model in tqdm(
             enumerate(self.models), "ensemble prediction", leave=False, unit="model"
         ):
             preds[j] = model.predict(xs)[:, 0]
-=======
-        preds = np.zeros((len(xs), len(self.models)))
-        for j, model in tqdm(
-            enumerate(self.models), leave=False, desc="ensemble prediction", unit="model"
-        ):
-            preds[:, j] = model.predict(xs)[:, 0]
->>>>>>> 05a5aa29
 
         return np.mean(preds, 0), np.var(preds, 0)
 
@@ -477,20 +424,12 @@
     def __init__(
         self,
         input_size: int,
-<<<<<<< HEAD
         test_batch_size: Optional[int] = 8192,
-=======
-        test_batch_size: Optional[int] = 4096,
->>>>>>> 05a5aa29
         dropout: Optional[float] = 0.0,
         model_seed: Optional[int] = None,
         **kwargs,
     ):
-<<<<<<< HEAD
         test_batch_size = test_batch_size or 8192
-=======
-        test_batch_size = test_batch_size or 4096
->>>>>>> 05a5aa29
 
         self.build_model = partial(
             NN,
@@ -542,15 +481,10 @@
 
     @classmethod
     def _safe_softplus(cls, xs):
-<<<<<<< HEAD
         return np.log1p(np.exp(-np.abs(xs))) + np.maximum(xs, 0)
 
         # in_range = xs < 100
         # return np.log(1 + np.exp(xs*in_range))*in_range + xs*(1 - in_range)
-=======
-        in_range = xs < 100
-        return np.log(1 + np.exp(xs * in_range)) * in_range + xs * (1 - in_range)
->>>>>>> 05a5aa29
 
 
 class NNDropoutModel(Model):
@@ -579,21 +513,13 @@
     def __init__(
         self,
         input_size: int,
-<<<<<<< HEAD
         test_batch_size: Optional[int] = 8192,
-=======
-        test_batch_size: Optional[int] = 4096,
->>>>>>> 05a5aa29
         dropout: Optional[float] = 0.2,
         dropout_size: int = 10,
         model_seed: Optional[int] = None,
         **kwargs,
     ):
-<<<<<<< HEAD
         test_batch_size = test_batch_size or 8192
-=======
-        test_batch_size = test_batch_size or 4096
->>>>>>> 05a5aa29
 
         self.build_model = partial(
             NN,
@@ -640,19 +566,11 @@
 
     def _get_predss(self, xs: Sequence) -> ndarray:
         """Get the predictions for each dropout pass"""
-<<<<<<< HEAD
         predss = np.zeros((self.dropout_size, len(xs)))
         for j in tqdm(
             range(self.dropout_size), leave=False, desc="bootstrap prediction", unit="pass"
         ):
             predss[j] = self.model.predict(xs)[:, 0]
-=======
-        predss = np.zeros((len(xs), self.dropout_size))
-        for j in tqdm(
-            range(self.dropout_size), leave=False, desc="bootstrap prediction", unit="pass"
-        ):
-            predss[:, j] = self.model.predict(xs)[:, 0]
->>>>>>> 05a5aa29
 
         return predss
 
