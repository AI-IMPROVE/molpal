from typing import Iterable, Optional

import numpy as np
import torch
from torch import nn
from tqdm import tqdm

from ..chemprop.data import (
    StandardScaler, MoleculeDataLoader, MoleculeDataset, MoleculeDatapoint
)

def predict(model, smis: Iterable[str], batch_size: int = 50, ncpu: int = 1, 
            uncertainty: Optional[str] = None,
            scaler: Optional[StandardScaler] = None,
            use_gpu: bool = False, disable: bool = False):
    """Predict the target values of the given SMILES strings with the input 
    model
<<<<<<< HEAD
=======

    Parameters
    ----------
    model : mpnn.MoleculeModel
        the model to use
    smis : Iterable[str]
        the SMILES strings to perform inference on
    batch_size : int, default=50
        the size of each minibatch (impacts performance)
    ncpu : int, default=1
        the number of cores over which to parallelize input preparation
    uncertainty : Optional[str], default=None
        the uncertainty quantifiacation method the model uses. None if it
        does not use any uncertainty quantifiacation
    scaler : StandardScaler, default=None
        A StandardScaler object fit on the training targets. If none,
        prediction values will not be transformed to original dataset
    use_gpu : bool, default=False
        whether to use the GPU during inference
    disable : bool, default=False
        whether to disable the progress bar

    Returns
    -------
    predictions : np.ndarray
        an NxM array where N is the number of inputs for which to produce 
        predictions and M is the number of prediction tasks
    """
    device = 'cuda' if use_gpu else 'cpu'
    model.to(device)

    dataset = MoleculeDataset([MoleculeDatapoint([smi]) for smi in smis])
    data_loader = MoleculeDataLoader(
        dataset=dataset, batch_size=batch_size,
        num_workers=ncpu, pin_memory=use_gpu
    )
    model.eval()

    pred_batches = []
    with torch.no_grad():
        # pred_batches = [
        #     model(batch_graph)
        #     for batch_graph, _ in tqdm(
        #         data_loader, desc='Inference', unit='batch', leave=False, disable=disable
        #     )
        # ]
        for batch in tqdm(data_loader, desc='Inference', unit='batch',
                          leave=False, disable=disable):
            componentss, _ = batch#.batch_graph()
            componentss = [
                [X.to(device)#, non_blocking=True)
                 if isinstance(X, torch.Tensor) else X for X in components]
                for components in componentss
            ]
            pred_batch = model(componentss)
            pred_batches.append(pred_batch)#.data.cpu().numpy())

        preds = torch.cat(pred_batches)
    # preds = np.concatenate(pred_batches)
    preds = preds.cpu().numpy()

    if uncertainty == 'mve':
        # means = preds[:, 0::2]
        # variances = preds[:, 1::2]

        if scaler:
            preds[:, 0::2] *= scaler.stds
            preds[:, 0::2] += scaler.means
            preds[:, 1::2] *= scaler.stds**2
            # means = means*scaler.stds + scaler.means
            # # means = scaler.inverse_transform(means)
            # variances = scaler.stds**2 * variances

        return preds

    if scaler:
        preds *= scaler.stds
        preds += scaler.means
        # preds = scaler.inverse_transform(preds)

    return preds

def _predict(model: nn.Module, data_loader: Iterable, uncertainty: bool,
            disable: bool = False,
            scaler: Optional[StandardScaler] = None) -> np.ndarray:
    """Predict the output values of a dataset
>>>>>>> 7f47e1e3

    Parameters
    ----------
    model : mpnn.MoleculeModel
        the model to use
<<<<<<< HEAD
    smis : Iterable[str]
        the SMILES strings to perform inference on
    batch_size : int, default=50
        the size of each minibatch (impacts performance)
    ncpu : int, default=1
        the number of cores over which to parallelize input preparation
    uncertainty : Optional[str], default=None
        the method the model uses for uncertainty quantification. None, if the
        model does not inherently quantify uncertainty
    scaler : StandardScaler, default=None
        A StandardScaler object fit on the training targets. If none,
        prediction values will not be transformed to original dataset
    use_gpu : bool, default=False
        whether to use the GPU during inference
    disable : bool, default=False
=======
    data_loader : MoleculeDataLoader
        an iterable of MoleculeDatasets
    uncertainty : bool
        whether the model predicts its own uncertainty
    disable : bool (Default = False)
>>>>>>> 7f47e1e3
        whether to disable the progress bar

    Returns
    -------
<<<<<<< HEAD
    preds : np.ndarray
        an array containing the predictions for each input SMILES string. Array
        is of shape (N, M), where N is number of SMILES strings and M is the
        number of tasks to predict for. If only single-task prediction, then
        array will be be of shape (N,). If predicting uncertainty, array is of
        shape (N, 2M), where the mean predicted values are indices [:, 0::2] and
        the predicted variances are indices [:, 1::2]
=======
    predictions : np.ndarray
        an NxM array where N is the number of inputs for which to produce 
        predictions and M is the number of prediction tasks
>>>>>>> 7f47e1e3
    """
    device = 'cuda' if use_gpu else 'cpu'
    model.to(device)

    dataset = MoleculeDataset([MoleculeDatapoint([smi]) for smi in smis])
    data_loader = MoleculeDataLoader(
        dataset=dataset, batch_size=batch_size,
        num_workers=ncpu, pin_memory=use_gpu
    )
    model.eval()

    pred_batches = []
    with torch.no_grad():
<<<<<<< HEAD
        # pred_batches = [
        #     model(batch_graph)
        #     for batch_graph, _ in tqdm(
        #         data_loader, desc='Inference', unit='batch', leave=False, disable=disable
        #     )
        # ]
        for batch in tqdm(data_loader, desc='Inference', unit='batch',
                          leave=False, disable=disable):
            componentss, _ = batch#.batch_graph()
            componentss = [
                [X.to(device)#, non_blocking=True)
                 if isinstance(X, torch.Tensor) else X for X in components]
                for components in componentss
            ]
            pred_batch = model(componentss)
            pred_batches.append(pred_batch)#.data.cpu().numpy())

        preds = torch.cat(pred_batches)
    preds = preds.cpu().numpy()

    if uncertainty in ('mve', 'evidential'):
        if uncertainty == 'evidential':
            means = preds[:, 0::4]
            lambdas = preds[:, 1::4]
            alphas = preds[:, 2::4]
            betas = preds[:, 3::4]

            # NOTE: inverse-evidence (ie. 1/evidence) is also a measure of
            # confidence. we can use this or the Var[X] defined by NIG.
            inverse_evidences = 1. / ((alphas-1) * lambdas)
            variances = inverse_evidences * betas
            
            preds = np.empty((len(preds), 2))
            preds[:, 0::2] = means
            preds[:, 1::2] = variances
=======
        for batch in tqdm(data_loader, desc='Inference', unit='batch',
                          leave=False, disable=disable):
            batch_graph = batch.batch_graph()
            pred_batch = model(batch_graph)
            pred_batches.append(pred_batch.data.cpu().numpy())
    preds = np.concatenate(pred_batches)

    if uncertainty:
        means = preds[:, 0::2]
        variances = preds[:, 1::2]
>>>>>>> 7f47e1e3

        if scaler:
            preds[:, 0::2] *= scaler.stds
            preds[:, 0::2] += scaler.means
            preds[:, 1::2] *= scaler.stds**2

        return preds

    if scaler:
        preds *= scaler.stds
        preds += scaler.means
        # preds = scaler.inverse_transform(preds)

    return preds

# def _predict(model: nn.Module, data_loader: Iterable, uncertainty: bool,
#             disable: bool = False,
#             scaler: Optional[StandardScaler] = None) -> np.ndarray:
#     """Predict the output values of a dataset

#     Parameters
#     ----------
#     model : nn.Module
#         the model to use
#     data_loader : MoleculeDataLoader
#         an iterable of MoleculeDatasets
#     uncertainty : bool
#         whether the model predicts its own uncertainty
#     disable : bool (Default = False)
#         whether to disable the progress bar
#     scaler : Optional[StandardScaler] (Default = None)
#         A StandardScaler object fit on the training targets

#     Returns
#     -------
#     predictions : np.ndarray
#         an NxM array where N is the number of inputs for which to produce 
#         predictions and M is the number of prediction tasks
#     """
#     model.eval()

#     pred_batches = []
#     with torch.no_grad():
#         for batch in tqdm(data_loader, desc='Inference', unit='batch',
#                           leave=False, disable=disable):
#             batch_graph = batch.batch_graph()
#             pred_batch = model(batch_graph)
#             pred_batches.append(pred_batch.data.cpu().numpy())
#     preds = np.concatenate(pred_batches)

#     if uncertainty:
#         means = preds[:, 0::2]
#         variances = preds[:, 1::2]

#         if scaler:
#             means = scaler.inverse_transform(means)
#             variances = scaler.stds**2 * variances

#         return means, variances

#     # Inverse scale if regression
#     if scaler:
#         preds = scaler.inverse_transform(preds)

<<<<<<< HEAD
#     return preds
=======
    return preds
>>>>>>> 7f47e1e3
    <|MERGE_RESOLUTION|>--- conflicted
+++ resolved
@@ -15,101 +15,11 @@
             use_gpu: bool = False, disable: bool = False):
     """Predict the target values of the given SMILES strings with the input 
     model
-<<<<<<< HEAD
-=======
 
     Parameters
     ----------
     model : mpnn.MoleculeModel
         the model to use
-    smis : Iterable[str]
-        the SMILES strings to perform inference on
-    batch_size : int, default=50
-        the size of each minibatch (impacts performance)
-    ncpu : int, default=1
-        the number of cores over which to parallelize input preparation
-    uncertainty : Optional[str], default=None
-        the uncertainty quantifiacation method the model uses. None if it
-        does not use any uncertainty quantifiacation
-    scaler : StandardScaler, default=None
-        A StandardScaler object fit on the training targets. If none,
-        prediction values will not be transformed to original dataset
-    use_gpu : bool, default=False
-        whether to use the GPU during inference
-    disable : bool, default=False
-        whether to disable the progress bar
-
-    Returns
-    -------
-    predictions : np.ndarray
-        an NxM array where N is the number of inputs for which to produce 
-        predictions and M is the number of prediction tasks
-    """
-    device = 'cuda' if use_gpu else 'cpu'
-    model.to(device)
-
-    dataset = MoleculeDataset([MoleculeDatapoint([smi]) for smi in smis])
-    data_loader = MoleculeDataLoader(
-        dataset=dataset, batch_size=batch_size,
-        num_workers=ncpu, pin_memory=use_gpu
-    )
-    model.eval()
-
-    pred_batches = []
-    with torch.no_grad():
-        # pred_batches = [
-        #     model(batch_graph)
-        #     for batch_graph, _ in tqdm(
-        #         data_loader, desc='Inference', unit='batch', leave=False, disable=disable
-        #     )
-        # ]
-        for batch in tqdm(data_loader, desc='Inference', unit='batch',
-                          leave=False, disable=disable):
-            componentss, _ = batch#.batch_graph()
-            componentss = [
-                [X.to(device)#, non_blocking=True)
-                 if isinstance(X, torch.Tensor) else X for X in components]
-                for components in componentss
-            ]
-            pred_batch = model(componentss)
-            pred_batches.append(pred_batch)#.data.cpu().numpy())
-
-        preds = torch.cat(pred_batches)
-    # preds = np.concatenate(pred_batches)
-    preds = preds.cpu().numpy()
-
-    if uncertainty == 'mve':
-        # means = preds[:, 0::2]
-        # variances = preds[:, 1::2]
-
-        if scaler:
-            preds[:, 0::2] *= scaler.stds
-            preds[:, 0::2] += scaler.means
-            preds[:, 1::2] *= scaler.stds**2
-            # means = means*scaler.stds + scaler.means
-            # # means = scaler.inverse_transform(means)
-            # variances = scaler.stds**2 * variances
-
-        return preds
-
-    if scaler:
-        preds *= scaler.stds
-        preds += scaler.means
-        # preds = scaler.inverse_transform(preds)
-
-    return preds
-
-def _predict(model: nn.Module, data_loader: Iterable, uncertainty: bool,
-            disable: bool = False,
-            scaler: Optional[StandardScaler] = None) -> np.ndarray:
-    """Predict the output values of a dataset
->>>>>>> 7f47e1e3
-
-    Parameters
-    ----------
-    model : mpnn.MoleculeModel
-        the model to use
-<<<<<<< HEAD
     smis : Iterable[str]
         the SMILES strings to perform inference on
     batch_size : int, default=50
@@ -125,18 +35,10 @@
     use_gpu : bool, default=False
         whether to use the GPU during inference
     disable : bool, default=False
-=======
-    data_loader : MoleculeDataLoader
-        an iterable of MoleculeDatasets
-    uncertainty : bool
-        whether the model predicts its own uncertainty
-    disable : bool (Default = False)
->>>>>>> 7f47e1e3
         whether to disable the progress bar
 
     Returns
     -------
-<<<<<<< HEAD
     preds : np.ndarray
         an array containing the predictions for each input SMILES string. Array
         is of shape (N, M), where N is number of SMILES strings and M is the
@@ -144,11 +46,6 @@
         array will be be of shape (N,). If predicting uncertainty, array is of
         shape (N, 2M), where the mean predicted values are indices [:, 0::2] and
         the predicted variances are indices [:, 1::2]
-=======
-    predictions : np.ndarray
-        an NxM array where N is the number of inputs for which to produce 
-        predictions and M is the number of prediction tasks
->>>>>>> 7f47e1e3
     """
     device = 'cuda' if use_gpu else 'cpu'
     model.to(device)
@@ -162,7 +59,6 @@
 
     pred_batches = []
     with torch.no_grad():
-<<<<<<< HEAD
         # pred_batches = [
         #     model(batch_graph)
         #     for batch_graph, _ in tqdm(
@@ -198,18 +94,6 @@
             preds = np.empty((len(preds), 2))
             preds[:, 0::2] = means
             preds[:, 1::2] = variances
-=======
-        for batch in tqdm(data_loader, desc='Inference', unit='batch',
-                          leave=False, disable=disable):
-            batch_graph = batch.batch_graph()
-            pred_batch = model(batch_graph)
-            pred_batches.append(pred_batch.data.cpu().numpy())
-    preds = np.concatenate(pred_batches)
-
-    if uncertainty:
-        means = preds[:, 0::2]
-        variances = preds[:, 1::2]
->>>>>>> 7f47e1e3
 
         if scaler:
             preds[:, 0::2] *= scaler.stds
@@ -223,60 +107,4 @@
         preds += scaler.means
         # preds = scaler.inverse_transform(preds)
 
-    return preds
-
-# def _predict(model: nn.Module, data_loader: Iterable, uncertainty: bool,
-#             disable: bool = False,
-#             scaler: Optional[StandardScaler] = None) -> np.ndarray:
-#     """Predict the output values of a dataset
-
-#     Parameters
-#     ----------
-#     model : nn.Module
-#         the model to use
-#     data_loader : MoleculeDataLoader
-#         an iterable of MoleculeDatasets
-#     uncertainty : bool
-#         whether the model predicts its own uncertainty
-#     disable : bool (Default = False)
-#         whether to disable the progress bar
-#     scaler : Optional[StandardScaler] (Default = None)
-#         A StandardScaler object fit on the training targets
-
-#     Returns
-#     -------
-#     predictions : np.ndarray
-#         an NxM array where N is the number of inputs for which to produce 
-#         predictions and M is the number of prediction tasks
-#     """
-#     model.eval()
-
-#     pred_batches = []
-#     with torch.no_grad():
-#         for batch in tqdm(data_loader, desc='Inference', unit='batch',
-#                           leave=False, disable=disable):
-#             batch_graph = batch.batch_graph()
-#             pred_batch = model(batch_graph)
-#             pred_batches.append(pred_batch.data.cpu().numpy())
-#     preds = np.concatenate(pred_batches)
-
-#     if uncertainty:
-#         means = preds[:, 0::2]
-#         variances = preds[:, 1::2]
-
-#         if scaler:
-#             means = scaler.inverse_transform(means)
-#             variances = scaler.stds**2 * variances
-
-#         return means, variances
-
-#     # Inverse scale if regression
-#     if scaler:
-#         preds = scaler.inverse_transform(preds)
-
-<<<<<<< HEAD
-#     return preds
-=======
-    return preds
->>>>>>> 7f47e1e3
-    +    return preds