--- conflicted
+++ resolved
@@ -19,11 +19,8 @@
 
 register_ray()
 
-<<<<<<< HEAD
-=======
 logger = logging.getLogger(__name__)
 
->>>>>>> 05a5aa29
 
 class RFModel(Model):
     """A Random Forest model ensemble for estimating mean and variance
@@ -46,19 +43,11 @@
         n_estimators: int = 100,
         max_depth: Optional[int] = 8,
         min_samples_leaf: int = 1,
-<<<<<<< HEAD
         test_batch_size: Optional[int] = 32768,
         model_seed: Optional[int] = None,
         **kwargs,
     ):
         test_batch_size = test_batch_size or 32768
-=======
-        test_batch_size: Optional[int] = 65536,
-        model_seed: Optional[int] = None,
-        **kwargs,
-    ):
-        test_batch_size = test_batch_size or 65536
->>>>>>> 05a5aa29
 
         self.model = RandomForestRegressor(
             n_estimators=n_estimators,
@@ -94,13 +83,8 @@
             Y_pred = self.model.predict(X)
 
         errors = Y_pred - Y
-<<<<<<< HEAD
-        logging.info(
-            f"  training MAE: {np.mean(np.abs(errors)):0.2f}," f"MSE: {(errors**2).mean():0.2f}"
-=======
         logger.info(
             f"training MAE: {np.abs(errors).mean():0.2f}," f"MSE: {(errors**2).mean():0.2f}"
->>>>>>> 05a5aa29
         )
         return True
 
@@ -112,16 +96,10 @@
     def get_means_and_vars(self, xs: Sequence) -> Tuple[np.ndarray, np.ndarray]:
         X = np.vstack(xs)
 
-<<<<<<< HEAD
         X = ray.put(X)
         trees = [ray.put(tree) for tree in self.model.estimators_]
         refs = [RFModel.subtree_predict.remote(tree, X) for tree in trees]
         predss = np.array(ray.get(refs))
-=======
-        with joblib.parallel_backend("ray"):
-            for j, submodel in enumerate(self.model.estimators_):
-                preds[:, j] = submodel.predict(xs)
->>>>>>> 05a5aa29
 
         return np.mean(predss, 0), np.var(predss, 0)
 
@@ -137,14 +115,11 @@
     def load(self, path):
         self.model = pickle.load(open(path, "rb"))
 
-<<<<<<< HEAD
     @staticmethod
     @ray.remote
     def subtree_predict(tree, xs):
         return tree.predict(xs)
 
-=======
->>>>>>> 05a5aa29
 
 class GPModel(Model):
     """Gaussian process model
@@ -196,14 +171,7 @@
         self.model.fit(X, Y)
         Y_pred = self.model.predict(X)
         errors = Y_pred - Y
-<<<<<<< HEAD
-        logging.info(
-            f"  training MAE: {np.abs(errors).mean():0.2f}, " f"MSE: {(errors**2).mean():0.2f}"
-        )
-
-=======
         logger.info(f"training MAE: {np.abs(errors).mean():0.2f}, MSE: {(errors**2).mean():0.2f}")
->>>>>>> 05a5aa29
         return True
 
     def get_means(self, xs: Sequence) -> np.ndarray:
