--- conflicted
+++ resolved
@@ -1,15 +1,6 @@
 import atexit
 import csv
-<<<<<<< HEAD
-from functools import partial
-import gzip
-from pathlib import Path
-import shelve
-import tempfile
-from typing import Dict, List, Optional, Tuple, TypeVar
-=======
 from typing import Dict, List, Optional, TypeVar
->>>>>>> 7f47e1e3
 
 from molpal.objectives.base import Objective
 
@@ -38,66 +29,27 @@
     config : Optional[str] (Default = None)
         the path to a pyscreener config file containing the options for docking
         calculations.
-<<<<<<< HEAD
-        NOTE: unused right now
-=======
->>>>>>> 7f47e1e3
     verbose : int (Default = 0)
     **kwargs
         additional and unused keyword arguments
     """
-<<<<<<< HEAD
-    def __init__(self, objective_config: str,
-                 input_map_file: Optional[str] = None,
-=======
     def __init__(self, objective_config: str, path: str = '.',
                 #  input_map_file: Optional[str] = None,
->>>>>>> 7f47e1e3
                  verbose: int = 0, minimize: bool = True, **kwargs):
         # self.input_map_file = input_map_file
         
         params = {
             'software': 'vina', 'size': (10., 10., 10.),
-<<<<<<< HEAD
-            'score_mode': 'best', 'ncpu': 1, 'path': '.', 'verbose': verbose
-=======
             'score_mode': 'best', 'ncpu': 1, 'path': path, 'verbose': verbose
->>>>>>> 7f47e1e3
         }
 
         params.update(vars(pyscreener_args.gen_args(
             f'--config {objective_config}'
         )))
 
-<<<<<<< HEAD
-        # if software is not None:
-        #     docking_params['software'] = software
-        # if receptor is not None:
-        #     docking_params['receptors'] = [receptor]
-        # if box_center is not None:
-        #     docking_params['center'] = box_center
-        # if box_size is not None:
-        #     docking_params['size'] = box_size
-        # if docked_ligand_file is not None:
-        #     docking_params['docked_ligand_file'] = docked_ligand_file
-        # if score_mode is not None:
-        #     docking_params['score_mode'] = score_mode
-        # if ncpu is not None:
-        #     docking_params['ncpu'] = ncpu
-        # docking_params['verbose'] = max(docking_params['verbose'], verbose)
-
-        # if name:
-        #     path = Path(tempfile.gettempdir()) / name
-        # else:
-        #     path = Path(tempfile.gettempdir()) / 'molpal_docking'
-
-        self.docking_screener = docking.screener(**params)
-
-=======
         self.docking_screener = docking.screener(**params)
 
         atexit.register(self.cleanup)
->>>>>>> 7f47e1e3
         super().__init__(minimize=minimize)
 
     def calc(self, smis: List[str],
@@ -125,60 +77,19 @@
 
         # if extra_smis:
         #     ligands.extend(docking.prepare_ligand(extra_smis, path=in_path))
-<<<<<<< HEAD
-        scores = self.docking_screener(smis)
-=======
         scores, full_results = self.docking_screener.dock(
             smis, full_results=True
         )
         self.full_results.extend(full_results)
->>>>>>> 7f47e1e3
 
         return {
             smi: self.c * score if score else None
             for smi, score in scores.items()
         }
-<<<<<<< HEAD
-
-    # def _build_input_map(self, input_map_file) -> str:
-    #     """Build the input map dictionary
-
-    #     the input map dictionary is stored on disk using a Shelf object which
-    #     is stored in a temporary file.
-
-    #     NOTE: Ideally, the temporary file corresponding to the shelf would only
-    #           live for the lifetime of the DockingObjective that owns it.
-    #           Unfortunately, there seems no elegant way to do that and, as a 
-    #           result, the temporary file will persist until the OS cleans it up
-
-    #     Parameter
-    #     ---------
-    #     input_map_file : str
-    #         a flat csv containing the SMILES string in the 0th column and any
-    #         associated input files in the following columns
-    #     """
-    #     p_input_map_file = Path(input_map_file)
-    #     if p_input_map_file.suffix == '.gz':
-    #         open_ = partial(gzip.open, mode='rt')
-    #     else:
-    #         open_ = open
-
-    #     input_map = utils.get_temp_file()
-
-    #     with open_(input_map_file) as fid, \
-    #         shelve.open(input_map) as d_smi_inputs:
-    #         reader = csv.reader(fid)
-            
-    #         for smi, *ligands in reader:
-    #             d_smi_inputs[smi] = ligands
-
-    #     return input_map
-=======
     
     def cleanup(self):
         self.docking_screener.collect_files()
         with open(self.docking_screener.path / 'extended.csv', 'w') as fid:
             writer = csv.writer(fid)
             writer.writerow(['smiles', 'name', 'node_id', 'score'])
-            writer.writerows(result.values() for result in self.full_results)
->>>>>>> 7f47e1e3
+            writer.writerows(result.values() for result in self.full_results)